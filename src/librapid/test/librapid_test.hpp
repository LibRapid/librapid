--- conflicted
+++ resolved
@@ -8,10 +8,6 @@
 	namespace test
 	{
 		int testLibrapid(int x);
-<<<<<<< HEAD
-
-=======
->>>>>>> 5f3535a6
 		void streamTest();
 	}
 }
