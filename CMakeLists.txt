--- conflicted
+++ resolved
@@ -36,8 +36,6 @@
 set(python_module_name "_librapid")
 pybind11_add_module(${python_module_name} MODULE
 					"src/librapid/pybind_librapid.cpp"
-<<<<<<< HEAD
-=======
 					# Array library
 					"src/librapid/array/extent.cpp"
 					"src/librapid/array/iterators.cpp"
@@ -57,7 +55,6 @@
 					"src/librapid/utils/console_utils.cpp"
 					"src/librapid/utils/time_utils.cpp"
 					# Tests
->>>>>>> 3727c55c
 					"src/librapid/test/librapid_test.cpp"
 					)
 
